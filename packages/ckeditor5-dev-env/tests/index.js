--- conflicted
+++ resolved
@@ -152,8 +152,6 @@
 				} );
 		} );
 	} );
-<<<<<<< HEAD
-=======
 
 	describe( 'generateSummaryChangelog()', () => {
 		it( 'generates a changelog', () => {
@@ -201,5 +199,4 @@
 			} );
 		} );
 	} );
->>>>>>> 405b5141
 } );