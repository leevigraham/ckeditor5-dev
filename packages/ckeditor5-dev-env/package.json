--- conflicted
+++ resolved
@@ -6,26 +6,15 @@
   "main": "lib/index.js",
   "dependencies": {
     "@ckeditor/ckeditor5-dev-utils": "^2.3.3",
-<<<<<<< HEAD
-    "fs-extra": "^1.0.0",
-    "gulp": "^3.9.1",
-    "gulp-filter": "^4.0.0",
-    "gulp-replace": "^0.5.4",
-    "gulp-util": "^3.0.7",
-    "inquirer": "^0.11.0",
-    "merge-stream": "^1.0.0",
-    "minimist": "^1.2.0",
-    "parse-gitignore": "^0.3.1",
-    "request": "^2.79.0"
-=======
     "chalk": "^1.1.3",
     "compare-func": "^1.3.2",
     "conventional-changelog": "^1.1.0",
     "conventional-recommended-bump": "^0.3.0",
+    "fs-extra": "^1.0.0",
     "github": "^7.1.0",
     "minimist": "^1.2.0",
-    "parse-github-url": "^0.3.2"
->>>>>>> f55e42dd
+    "parse-github-url": "^0.3.2",
+    "request": "^2.79.0"
   },
   "devDependencies": {
     "chai": "^3.5.0",
