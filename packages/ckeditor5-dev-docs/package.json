--- conflicted
+++ resolved
@@ -5,14 +5,9 @@
   "keywords": [],
   "main": "lib/index.js",
   "dependencies": {
-<<<<<<< HEAD
-    "@ckeditor/ckeditor5-dev-utils": "^31.0.0",
-    "@ckeditor/jsdoc-plugins": "^31.0.0",
-    "chalk": "^4.1.0",
-=======
     "@ckeditor/ckeditor5-dev-utils": "^31.1.0",
     "@ckeditor/jsdoc-plugins": "^31.1.0",
->>>>>>> ae16980d
+    "chalk": "^4.1.0",
     "fast-glob": "^3.2.4",
     "fs-extra": "^9.0.0",
     "ora": "^5.2.0",
