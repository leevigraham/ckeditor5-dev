{
  "name": "@ckeditor/ckeditor5-dev-docs",
  "version": "22.0.0",
  "description": "Tasks used to build documentation for CKEditor 5.",
  "keywords": [],
  "main": "lib/index.js",
  "dependencies": {
<<<<<<< HEAD
    "@ckeditor/ckeditor5-dev-utils": "^21.0.0",
    "@ckeditor/jsdoc-plugins": "^21.0.0",
    "fast-glob": "^3.2.4",
    "jsdoc": "ckeditor/jsdoc#fixed-trailing-comment-doclets",
    "tmp": "^0.2.1"
=======
    "@ckeditor/ckeditor5-dev-utils": "^22.0.0",
    "@ckeditor/jsdoc-plugins": "^22.0.0",
    "jsdoc": "ckeditor/jsdoc#node12",
    "map-stream": "^0.0.7",
    "tmp": "^0.2.1",
    "vinyl-fs": "^3.0.3"
>>>>>>> f0e184da
  },
  "engines": {
    "node": ">=12.0.0",
    "npm": ">=5.7.1"
  },
  "files": [
    "lib"
  ],
  "author": "CKSource (http://cksource.com/)",
  "license": "GPL-2.0-or-later",
  "homepage": "https://github.com/ckeditor/ckeditor5-dev/tree/master/packages/ckeditor5-dev-docs",
  "bugs": "https://github.com/ckeditor/ckeditor5/issues",
  "repository": {
    "type": "git",
    "url": "https://github.com/ckeditor/ckeditor5-dev.git",
    "directory": "packages/ckeditor5-dev-docs"
  }
}<|MERGE_RESOLUTION|>--- conflicted
+++ resolved
@@ -5,20 +5,11 @@
   "keywords": [],
   "main": "lib/index.js",
   "dependencies": {
-<<<<<<< HEAD
-    "@ckeditor/ckeditor5-dev-utils": "^21.0.0",
-    "@ckeditor/jsdoc-plugins": "^21.0.0",
+    "@ckeditor/ckeditor5-dev-utils": "^22.0.0",
+    "@ckeditor/jsdoc-plugins": "^22.0.0",
     "fast-glob": "^3.2.4",
     "jsdoc": "ckeditor/jsdoc#fixed-trailing-comment-doclets",
     "tmp": "^0.2.1"
-=======
-    "@ckeditor/ckeditor5-dev-utils": "^22.0.0",
-    "@ckeditor/jsdoc-plugins": "^22.0.0",
-    "jsdoc": "ckeditor/jsdoc#node12",
-    "map-stream": "^0.0.7",
-    "tmp": "^0.2.1",
-    "vinyl-fs": "^3.0.3"
->>>>>>> f0e184da
   },
   "engines": {
     "node": ">=12.0.0",
