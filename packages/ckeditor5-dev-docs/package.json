--- conflicted
+++ resolved
@@ -5,14 +5,9 @@
   "keywords": [],
   "main": "lib/index.js",
   "dependencies": {
-<<<<<<< HEAD
-    "@ckeditor/ckeditor5-dev-utils": "^30.3.0",
-    "@ckeditor/jsdoc-plugins": "^30.3.0",
-    "chalk": "^4.1.0",
-=======
     "@ckeditor/ckeditor5-dev-utils": "^30.4.0",
     "@ckeditor/jsdoc-plugins": "^30.4.0",
->>>>>>> 6f45c869
+    "chalk": "^4.1.0",
     "fast-glob": "^3.2.4",
     "fs-extra": "^9.0.0",
     "jsdoc": "ckeditor/jsdoc#fixed-trailing-comment-doclets",
