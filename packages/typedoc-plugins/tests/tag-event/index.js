/**
 * @license Copyright (c) 2003-2022, CKSource Holding sp. z o.o. All rights reserved.
 * For licensing, see LICENSE.md.
 */

const sinon = require( 'sinon' );
const { expect } = require( 'chai' );
const glob = require( 'fast-glob' );
const TypeDoc = require( 'typedoc' );

const utils = require( '../utils' );

describe( 'typedoc-plugins/tag-event', function() {
	this.timeout( 10 * 1000 );

	let typeDoc, conversionResult;

	const FIXTURES_PATH = utils.normalizePath( utils.ROOT_TEST_DIRECTORY, 'tag-event', 'fixtures' );

	before( async () => {
		const sourceFilePatterns = [
			utils.normalizePath( FIXTURES_PATH, '**', '*.ts' )
		];

		const files = await glob( sourceFilePatterns );

		typeDoc = new TypeDoc.Application();

		sinon.stub( typeDoc.logger, 'warn' );

		expect( files ).to.not.lengthOf( 0 );

		typeDoc.options.addReader( new TypeDoc.TSConfigReader() );
		typeDoc.options.addReader( new TypeDoc.TypeDocReader() );

		typeDoc.bootstrap( {
			logLevel: 'Warn',
			entryPoints: files,
			plugin: [
				require.resolve( '@ckeditor/typedoc-plugins/lib/tag-event' )
			],
			tsconfig: utils.normalizePath( FIXTURES_PATH, 'tsconfig.json' )
		} );

		conversionResult = typeDoc.convert();

		expect( conversionResult ).to.be.an( 'object' );
	} );

	after( () => {
		sinon.restore();
	} );

	it( 'should find all event tags within the project', () => {
		const eventDefinitions = conversionResult.getReflectionsByKind( TypeDoc.ReflectionKind.All )
			.filter( children => children.kindString === 'Event' );

		// There should be 6 correctly defined events:
<<<<<<< HEAD
		// 1. event:event-foo
		// 2. event:event-foo-no-text
		// 3. event:event-foo-with-params
		// 4. event:event-foo-in-class-with-fires
		// 5. event:change:{property}
		// 6. event:set:{property}
		expect( eventDefinitions ).to.lengthOf( 6 );
=======
		// 1. event-foo
		// 2. event-foo-no-text
		// 3. event-foo-with-params
		// 4. event-foo-in-class-with-fires
		// 5. change:{property}
		// 6. set:{property}
		// 7. event-foo-no-content
		// 8. event-foo-empty-args
		// 9. event-foo-optional-args
		// 10. event-foo-inline-args
		// 11. event-foo-anonymous-args
		// 12. event-foo-anonymous-optional-args
		// 13. event-foo-reference
		expect( eventDefinitions ).to.lengthOf( 13 );
>>>>>>> 84697880
	} );

	it( 'should inform if the class for an event has not been found', () => {
		expect( typeDoc.logger.warn.calledWith( 'Skipping unsupported "event-foo-no-class" event.' ) ).to.be.true;
	} );

	it( 'should first take into account the class that fires the event instead of the default class, if both exist in the module', () => {
		const classDefinition = conversionResult.children
			.find( entry => entry.name === 'customexampleclassfires' ).children
			.find( entry => entry.kindString === 'Class' && entry.name === 'CustomExampleClassFires' );

		const eventDefinition = classDefinition.children
			.find( doclet => doclet.name === 'event:event-foo-in-class-with-fires' );

		expect( eventDefinition ).to.not.be.undefined;
	} );

	it( 'should associate events to the `Observable` interface if it exists in the module, even if module has default class', () => {
		const interfaceDefinition = conversionResult.children
			.find( entry => entry.name === 'observableinterface' ).children
			.find( entry => entry.kindString === 'Interface' && entry.name === 'Observable' );

		const eventChange = interfaceDefinition.children.find( doclet => doclet.name === 'event:change:{property}' );
		const eventSet = interfaceDefinition.children.find( doclet => doclet.name === 'event:set:{property}' );

		expect( eventChange ).to.not.be.undefined;
		expect( eventSet ).to.not.be.undefined;
	} );

	describe( 'event definitions', () => {
		let classDefinition;

		before( () => {
			classDefinition = conversionResult.children
				.find( entry => entry.name === 'customexampleclass' ).children
				.find( entry => entry.kindString === 'Class' && entry.name === 'default' );
		} );

		it( 'should find all event tags within the class', () => {
			const eventDefinitions = classDefinition.children
				.filter( children => children.kindString === 'Event' );

			expect( eventDefinitions ).to.lengthOf( 10 );
		} );

		it( 'should find an event tag without description and parameters', () => {
			const eventDefinition = classDefinition.children.find( doclet => doclet.name === 'event:event-foo-no-text' );

			expect( eventDefinition ).to.not.be.undefined;
			expect( eventDefinition.name ).to.equal( 'event:event-foo-no-text' );
			expect( eventDefinition.originalName ).to.equal( 'event:event-foo-no-text' );
			expect( eventDefinition.kindString ).to.equal( 'Event' );

			expect( eventDefinition.comment ).to.have.property( 'summary' );
			expect( eventDefinition.comment ).to.have.property( 'blockTags' );
			expect( eventDefinition.comment ).to.have.property( 'modifierTags' );

			expect( eventDefinition.comment.summary ).to.be.an( 'array' );
			expect( eventDefinition.comment.summary ).to.lengthOf( 0 );
			expect( eventDefinition.comment.blockTags ).to.be.an( 'array' );
			expect( eventDefinition.comment.blockTags ).to.lengthOf( 1 );
			expect( eventDefinition.comment.blockTags[ 0 ] ).to.have.property( 'tag', '@eventName' );
			expect( eventDefinition.comment.modifierTags ).to.be.a( 'Set' );
			expect( eventDefinition.comment.modifierTags.size ).to.equal( 0 );

			expect( eventDefinition.sources ).to.be.an( 'array' );
			expect( eventDefinition.sources ).to.lengthOf( 1 );
			expect( eventDefinition.sources[ 0 ] ).to.have.property( 'fileName', 'customexampleclass.ts' );
			expect( eventDefinition.sources[ 0 ] ).to.have.property( 'fullFileName' );
			expect( eventDefinition.sources[ 0 ] ).to.have.property( 'line' );
			expect( eventDefinition.sources[ 0 ] ).to.have.property( 'character' );
			expect( eventDefinition.sources[ 0 ] ).to.have.property( 'url' );

			expect( eventDefinition.typeParameters ).to.be.undefined;
		} );

		it( 'should find an event tag with description and without parameters', () => {
			const eventDefinition = classDefinition.children.find( doclet => doclet.name === 'event:event-foo' );

			expect( eventDefinition ).to.not.be.undefined;
			expect( eventDefinition.name ).to.equal( 'event:event-foo' );
			expect( eventDefinition.originalName ).to.equal( 'event:event-foo' );
			expect( eventDefinition.kindString ).to.equal( 'Event' );

			expect( eventDefinition.comment ).to.have.property( 'summary' );
			expect( eventDefinition.comment ).to.have.property( 'blockTags' );
			expect( eventDefinition.comment ).to.have.property( 'modifierTags' );

			expect( eventDefinition.comment.summary ).to.be.an( 'array' );
			expect( eventDefinition.comment.summary ).to.lengthOf( 1 );
			expect( eventDefinition.comment.summary[ 0 ] ).to.have.property( 'kind', 'text' );
			expect( eventDefinition.comment.summary[ 0 ] ).to.have.property( 'text', 'An event associated with the type.' );
			expect( eventDefinition.comment.blockTags ).to.be.an( 'array' );
			expect( eventDefinition.comment.blockTags ).to.lengthOf( 1 );
			expect( eventDefinition.comment.blockTags[ 0 ] ).to.have.property( 'tag', '@eventName' );
			expect( eventDefinition.comment.modifierTags ).to.be.a( 'Set' );
			expect( eventDefinition.comment.modifierTags.size ).to.equal( 0 );

			expect( eventDefinition.typeParameters ).to.be.undefined;
		} );

		it( 'should find an event tag with description and parameters', () => {
			const eventDefinition = classDefinition.children.find( doclet => doclet.name === 'event:event-foo-with-params' );

			expect( eventDefinition ).to.not.be.undefined;
			expect( eventDefinition.name ).to.equal( 'event:event-foo-with-params' );
			expect( eventDefinition.originalName ).to.equal( 'event:event-foo-with-params' );
			expect( eventDefinition.kindString ).to.equal( 'Event' );

			expect( eventDefinition.comment ).to.have.property( 'summary' );
			expect( eventDefinition.comment ).to.have.property( 'blockTags' );
			expect( eventDefinition.comment ).to.have.property( 'modifierTags' );

			expect( eventDefinition.comment.summary ).to.be.an( 'array' );
			expect( eventDefinition.comment.summary ).to.lengthOf( 5 );

			expect( eventDefinition.comment.summary[ 0 ] ).to.have.property( 'kind', 'text' );
			expect( eventDefinition.comment.summary[ 0 ] ).to.have.property( 'text',
				'An event associated with the type. Event with three params.\n\nSee '
			);

			expect( eventDefinition.comment.summary[ 1 ] ).to.have.property( 'kind', 'inline-tag' );
			expect( eventDefinition.comment.summary[ 1 ] ).to.have.property( 'tag', '@link' );
			expect( eventDefinition.comment.summary[ 1 ] ).to.have.property( 'text', '~CustomExampleClass' );

			expect( eventDefinition.comment.summary[ 2 ] ).to.have.property( 'kind', 'text' );
			expect( eventDefinition.comment.summary[ 2 ] ).to.have.property( 'text', ' or ' );

			expect( eventDefinition.comment.summary[ 3 ] ).to.have.property( 'kind', 'inline-tag' );
			expect( eventDefinition.comment.summary[ 3 ] ).to.have.property( 'tag', '@link' );
			expect( eventDefinition.comment.summary[ 3 ] ).to.have.property( 'text',
				'module:fixtures/customexampleclass~CustomExampleClass Custom label'
			);

			expect( eventDefinition.comment.summary[ 4 ] ).to.have.property( 'kind', 'text' );
			expect( eventDefinition.comment.summary[ 4 ] ).to.have.property( 'text', '. A text after.' );

			expect( eventDefinition.comment.blockTags ).to.be.an( 'array' );
			expect( eventDefinition.comment.blockTags ).to.lengthOf( 5 );
			expect( eventDefinition.comment.blockTags[ 0 ] ).to.have.property( 'tag', '@eventName' );
			expect( eventDefinition.comment.blockTags[ 1 ] ).to.have.property( 'tag', '@param' );
			expect( eventDefinition.comment.blockTags[ 2 ] ).to.have.property( 'tag', '@param' );
			expect( eventDefinition.comment.blockTags[ 3 ] ).to.have.property( 'tag', '@param' );
			expect( eventDefinition.comment.blockTags[ 4 ] ).to.have.property( 'tag', '@deprecated' );

			expect( eventDefinition.comment.modifierTags ).to.be.a( 'Set' );
			expect( eventDefinition.comment.modifierTags.size ).to.equal( 0 );

			expect( eventDefinition.typeParameters ).to.be.an( 'array' );
			expect( eventDefinition.typeParameters ).to.lengthOf( 3 );

			expect( eventDefinition.typeParameters[ 0 ] ).to.have.property( 'name', 'p1' );
			expect( eventDefinition.typeParameters[ 0 ] ).to.have.property( 'comment' );
			expect( eventDefinition.typeParameters[ 0 ].comment ).to.have.property( 'summary' );
			expect( eventDefinition.typeParameters[ 0 ].comment.summary ).to.be.an( 'array' );
			expect( eventDefinition.typeParameters[ 0 ].comment.summary[ 0 ] ).to.have.property( 'kind', 'text' );
			expect( eventDefinition.typeParameters[ 0 ].comment.summary[ 0 ] ).to.have.property( 'text', 'Description for first param.' );

			expect( eventDefinition.typeParameters[ 1 ] ).to.have.property( 'name', 'p2' );
			expect( eventDefinition.typeParameters[ 1 ] ).to.have.property( 'comment' );
			expect( eventDefinition.typeParameters[ 1 ].comment ).to.have.property( 'summary' );
			expect( eventDefinition.typeParameters[ 1 ].comment.summary ).to.be.an( 'array' );
			expect( eventDefinition.typeParameters[ 1 ].comment.summary[ 0 ] ).to.have.property( 'kind', 'text' );
			expect( eventDefinition.typeParameters[ 1 ].comment.summary[ 0 ] ).to.have.property( 'text', 'Description for second param.' );

			expect( eventDefinition.typeParameters[ 2 ] ).to.have.property( 'name', 'p3' );
			expect( eventDefinition.typeParameters[ 2 ] ).to.have.property( 'comment' );
			expect( eventDefinition.typeParameters[ 2 ].comment ).to.have.property( 'summary' );
			expect( eventDefinition.typeParameters[ 2 ].comment.summary ).to.be.an( 'array' );
			expect( eventDefinition.typeParameters[ 2 ].comment.summary ).to.lengthOf( 5 );

			expect( eventDefinition.typeParameters[ 2 ].comment.summary[ 0 ] ).to.have.property( 'kind', 'text' );
			expect( eventDefinition.typeParameters[ 2 ].comment.summary[ 0 ] ).to.have.property( 'text', 'Complex ' );

			expect( eventDefinition.typeParameters[ 2 ].comment.summary[ 1 ] ).to.have.property( 'kind', 'inline-tag' );
			expect( eventDefinition.typeParameters[ 2 ].comment.summary[ 1 ] ).to.have.property( 'tag', '@link' );
			expect( eventDefinition.typeParameters[ 2 ].comment.summary[ 1 ] ).to.have.property( 'text',
				'module:utils/object~Object description'
			);

			expect( eventDefinition.typeParameters[ 2 ].comment.summary[ 2 ] ).to.have.property( 'kind', 'text' );
			expect( eventDefinition.typeParameters[ 2 ].comment.summary[ 2 ] ).to.have.property( 'text', ' for ' );

			expect( eventDefinition.typeParameters[ 2 ].comment.summary[ 3 ] ).to.have.property( 'kind', 'code' );
			expect( eventDefinition.typeParameters[ 2 ].comment.summary[ 3 ] ).to.have.property( 'text', '`third param`' );

			expect( eventDefinition.typeParameters[ 2 ].comment.summary[ 4 ] ).to.have.property( 'kind', 'text' );
			expect( eventDefinition.typeParameters[ 2 ].comment.summary[ 4 ] ).to.have.property( 'text', '.' );
		} );

		describe( 'event parameters', () => {
			it( 'should convert event parameters from the "args" property', () => {
				const eventDefinition = classDefinition.children.find( doclet => doclet.name === 'event-foo-with-params' );

				expect( eventDefinition ).to.not.be.undefined;
				expect( eventDefinition.typeParameters ).to.be.an( 'array' );
				expect( eventDefinition.typeParameters ).to.lengthOf( 3 );

				expect( eventDefinition.typeParameters[ 0 ] ).to.have.property( 'name', 'p1' );
				expect( eventDefinition.typeParameters[ 0 ] ).to.have.property( 'type' );
				expect( eventDefinition.typeParameters[ 0 ].type ).to.have.property( 'type', 'named-tuple-member' );
				expect( eventDefinition.typeParameters[ 0 ].type ).to.have.property( 'element' );
				expect( eventDefinition.typeParameters[ 0 ].type.element ).to.have.property( 'type', 'intrinsic' );
				expect( eventDefinition.typeParameters[ 0 ].type.element ).to.have.property( 'name', 'string' );

				expect( eventDefinition.typeParameters[ 1 ] ).to.have.property( 'name', 'p2' );
				expect( eventDefinition.typeParameters[ 1 ] ).to.have.property( 'type' );
				expect( eventDefinition.typeParameters[ 1 ].type ).to.have.property( 'type', 'named-tuple-member' );
				expect( eventDefinition.typeParameters[ 1 ].type ).to.have.property( 'element' );
				expect( eventDefinition.typeParameters[ 1 ].type.element ).to.have.property( 'type', 'intrinsic' );
				expect( eventDefinition.typeParameters[ 1 ].type.element ).to.have.property( 'name', 'number' );

				expect( eventDefinition.typeParameters[ 2 ] ).to.have.property( 'name', 'p3' );
				expect( eventDefinition.typeParameters[ 2 ] ).to.have.property( 'type' );
				expect( eventDefinition.typeParameters[ 2 ].type ).to.have.property( 'type', 'named-tuple-member' );
				expect( eventDefinition.typeParameters[ 2 ].type ).to.have.property( 'element' );
				expect( eventDefinition.typeParameters[ 2 ].type.element ).to.have.property( 'type', 'reference' );
				expect( eventDefinition.typeParameters[ 2 ].type.element ).to.have.property( 'name', 'ExampleType' );
			} );

			it( 'should not add type parameters for event without content', () => {
				const eventDefinition = classDefinition.children.find( doclet => doclet.name === 'event-foo-no-content' );

				expect( eventDefinition ).to.not.be.undefined;
				expect( eventDefinition.typeParameters ).to.be.undefined;
			} );

			it( 'should not add type parameters for event with empty args', () => {
				const eventDefinition = classDefinition.children.find( doclet => doclet.name === 'event-foo-empty-args' );

				expect( eventDefinition ).to.not.be.undefined;
				expect( eventDefinition.typeParameters ).to.be.undefined;
			} );

			it( 'should convert optional event parameter', () => {
				const eventDefinition = classDefinition.children.find( doclet => doclet.name === 'event-foo-optional-args' );

				expect( eventDefinition ).to.not.be.undefined;
				expect( eventDefinition.typeParameters ).to.be.an( 'array' );
				expect( eventDefinition.typeParameters ).to.lengthOf( 2 );

				expect( eventDefinition.typeParameters[ 0 ] ).to.have.property( 'name', 'p1' );
				expect( eventDefinition.typeParameters[ 0 ] ).to.have.property( 'flags' );
				expect( eventDefinition.typeParameters[ 0 ].flags ).to.have.property( 'isOptional', false );
				expect( eventDefinition.typeParameters[ 0 ] ).to.have.property( 'type' );
				expect( eventDefinition.typeParameters[ 0 ].type ).to.have.property( 'type', 'named-tuple-member' );
				expect( eventDefinition.typeParameters[ 0 ].type ).to.have.property( 'element' );
				expect( eventDefinition.typeParameters[ 0 ].type.element ).to.have.property( 'type', 'intrinsic' );
				expect( eventDefinition.typeParameters[ 0 ].type.element ).to.have.property( 'name', 'string' );

				expect( eventDefinition.typeParameters[ 1 ] ).to.have.property( 'name', 'p2' );
				expect( eventDefinition.typeParameters[ 1 ] ).to.have.property( 'flags' );
				expect( eventDefinition.typeParameters[ 1 ].flags ).to.have.property( 'isOptional', true );
				expect( eventDefinition.typeParameters[ 1 ] ).to.have.property( 'type' );
				expect( eventDefinition.typeParameters[ 1 ].type ).to.have.property( 'type', 'named-tuple-member' );
				expect( eventDefinition.typeParameters[ 1 ].type ).to.have.property( 'element' );
				expect( eventDefinition.typeParameters[ 1 ].type.element ).to.have.property( 'type', 'intrinsic' );
				expect( eventDefinition.typeParameters[ 1 ].type.element ).to.have.property( 'name', 'number' );
			} );

			it( 'should convert event parameter with name taken from @param tag', () => {
				const eventDefinition = classDefinition.children.find( doclet => doclet.name === 'event-foo-inline-args' );

				expect( eventDefinition ).to.not.be.undefined;
				expect( eventDefinition.typeParameters ).to.be.an( 'array' );
				expect( eventDefinition.typeParameters ).to.lengthOf( 1 );

				expect( eventDefinition.typeParameters[ 0 ] ).to.have.property( 'name', 'p1' );
				expect( eventDefinition.typeParameters[ 0 ] ).to.have.property( 'type' );
				expect( eventDefinition.typeParameters[ 0 ].type ).to.have.property( 'type', 'reflection' );
				expect( eventDefinition.typeParameters[ 0 ].type ).to.have.property( 'declaration' );
				expect( eventDefinition.typeParameters[ 0 ].type.declaration ).to.have.property( 'kindString', 'Type literal' );
			} );

			it( 'should convert event parameter without a name', () => {
				const eventDefinition = classDefinition.children.find( doclet => doclet.name === 'event-foo-anonymous-args' );

				expect( eventDefinition ).to.not.be.undefined;
				expect( eventDefinition.typeParameters ).to.be.an( 'array' );
				expect( eventDefinition.typeParameters ).to.lengthOf( 2 );

				expect( eventDefinition.typeParameters[ 0 ] ).to.have.property( 'name', '<anonymous>' );
				expect( eventDefinition.typeParameters[ 0 ] ).to.have.property( 'type' );
				expect( eventDefinition.typeParameters[ 0 ].type ).to.have.property( 'type', 'intrinsic' );
				expect( eventDefinition.typeParameters[ 0 ].type ).to.have.property( 'name', 'number' );

				expect( eventDefinition.typeParameters[ 1 ] ).to.have.property( 'name', '<anonymous>' );
				expect( eventDefinition.typeParameters[ 1 ] ).to.have.property( 'type' );
				expect( eventDefinition.typeParameters[ 1 ].type ).to.have.property( 'type', 'reflection' );
				expect( eventDefinition.typeParameters[ 1 ].type ).to.have.property( 'declaration' );
				expect( eventDefinition.typeParameters[ 1 ].type.declaration ).to.have.property( 'kindString', 'Type literal' );
			} );

			it( 'should convert optional event parameter without a name', () => {
				const eventDefinition = classDefinition.children.find( doclet => doclet.name === 'event-foo-anonymous-optional-args' );

				expect( eventDefinition ).to.not.be.undefined;
				expect( eventDefinition.typeParameters ).to.be.an( 'array' );
				expect( eventDefinition.typeParameters ).to.lengthOf( 2 );

				expect( eventDefinition.typeParameters[ 0 ] ).to.have.property( 'name', '<anonymous>' );
				expect( eventDefinition.typeParameters[ 0 ] ).to.have.property( 'flags' );
				expect( eventDefinition.typeParameters[ 0 ].flags ).to.have.property( 'isOptional', true );
				expect( eventDefinition.typeParameters[ 0 ] ).to.have.property( 'type' );
				expect( eventDefinition.typeParameters[ 0 ].type ).to.have.property( 'type', 'optional' );
				expect( eventDefinition.typeParameters[ 0 ].type ).to.have.property( 'elementType' );
				expect( eventDefinition.typeParameters[ 0 ].type.elementType ).to.have.property( 'type', 'intrinsic' );
				expect( eventDefinition.typeParameters[ 0 ].type.elementType ).to.have.property( 'name', 'number' );

				expect( eventDefinition.typeParameters[ 1 ] ).to.have.property( 'name', '<anonymous>' );
				expect( eventDefinition.typeParameters[ 1 ] ).to.have.property( 'flags' );
				expect( eventDefinition.typeParameters[ 1 ].flags ).to.have.property( 'isOptional', true );
				expect( eventDefinition.typeParameters[ 1 ] ).to.have.property( 'type' );
				expect( eventDefinition.typeParameters[ 1 ].type ).to.have.property( 'type', 'optional' );
				expect( eventDefinition.typeParameters[ 1 ].type ).to.have.property( 'elementType' );
				expect( eventDefinition.typeParameters[ 1 ].type.elementType ).to.have.property( 'type', 'reflection' );
				expect( eventDefinition.typeParameters[ 1 ].type.elementType ).to.have.property( 'declaration' );
				expect( eventDefinition.typeParameters[ 1 ].type.elementType.declaration ).to.have.property( 'kindString', 'Type literal' );
			} );

			it( 'should convert event parameter that is a reference to another type', () => {
				const eventDefinition = classDefinition.children.find( doclet => doclet.name === 'event-foo-reference' );

				expect( eventDefinition ).to.not.be.undefined;
				expect( eventDefinition.typeParameters ).to.be.an( 'array' );
				expect( eventDefinition.typeParameters ).to.lengthOf( 2 );

				expect( eventDefinition.typeParameters[ 0 ] ).to.have.property( 'name', 'p1' );
				expect( eventDefinition.typeParameters[ 0 ] ).to.have.property( 'type' );
				expect( eventDefinition.typeParameters[ 0 ].type ).to.have.property( 'type', 'named-tuple-member' );
				expect( eventDefinition.typeParameters[ 0 ].type ).to.have.property( 'element' );
				expect( eventDefinition.typeParameters[ 0 ].type.element ).to.have.property( 'type', 'intrinsic' );
				expect( eventDefinition.typeParameters[ 0 ].type.element ).to.have.property( 'name', 'string' );

				expect( eventDefinition.typeParameters[ 1 ] ).to.have.property( 'name', 'p2' );
				expect( eventDefinition.typeParameters[ 1 ] ).to.have.property( 'type' );
				expect( eventDefinition.typeParameters[ 1 ].type ).to.have.property( 'type', 'named-tuple-member' );
				expect( eventDefinition.typeParameters[ 1 ].type ).to.have.property( 'element' );
				expect( eventDefinition.typeParameters[ 1 ].type.element ).to.have.property( 'type', 'reference' );
				expect( eventDefinition.typeParameters[ 1 ].type.element ).to.have.property( 'name', 'ExampleType' );
			} );
		} );
	} );
} );<|MERGE_RESOLUTION|>--- conflicted
+++ resolved
@@ -56,30 +56,20 @@
 			.filter( children => children.kindString === 'Event' );
 
 		// There should be 6 correctly defined events:
-<<<<<<< HEAD
 		// 1. event:event-foo
 		// 2. event:event-foo-no-text
 		// 3. event:event-foo-with-params
 		// 4. event:event-foo-in-class-with-fires
 		// 5. event:change:{property}
 		// 6. event:set:{property}
-		expect( eventDefinitions ).to.lengthOf( 6 );
-=======
-		// 1. event-foo
-		// 2. event-foo-no-text
-		// 3. event-foo-with-params
-		// 4. event-foo-in-class-with-fires
-		// 5. change:{property}
-		// 6. set:{property}
-		// 7. event-foo-no-content
-		// 8. event-foo-empty-args
-		// 9. event-foo-optional-args
-		// 10. event-foo-inline-args
-		// 11. event-foo-anonymous-args
-		// 12. event-foo-anonymous-optional-args
-		// 13. event-foo-reference
+		// 7. event:event-foo-no-content
+		// 8. event:event-foo-empty-args
+		// 9. event:event-foo-optional-args
+		// 10. event:event-foo-inline-args
+		// 11. event:event-foo-anonymous-args
+		// 12. event:event-foo-anonymous-optional-args
+		// 13. event:event-foo-reference
 		expect( eventDefinitions ).to.lengthOf( 13 );
->>>>>>> 84697880
 	} );
 
 	it( 'should inform if the class for an event has not been found', () => {
@@ -272,7 +262,7 @@
 
 		describe( 'event parameters', () => {
 			it( 'should convert event parameters from the "args" property', () => {
-				const eventDefinition = classDefinition.children.find( doclet => doclet.name === 'event-foo-with-params' );
+				const eventDefinition = classDefinition.children.find( doclet => doclet.name === 'event:event-foo-with-params' );
 
 				expect( eventDefinition ).to.not.be.undefined;
 				expect( eventDefinition.typeParameters ).to.be.an( 'array' );
@@ -301,21 +291,21 @@
 			} );
 
 			it( 'should not add type parameters for event without content', () => {
-				const eventDefinition = classDefinition.children.find( doclet => doclet.name === 'event-foo-no-content' );
+				const eventDefinition = classDefinition.children.find( doclet => doclet.name === 'event:event-foo-no-content' );
 
 				expect( eventDefinition ).to.not.be.undefined;
 				expect( eventDefinition.typeParameters ).to.be.undefined;
 			} );
 
 			it( 'should not add type parameters for event with empty args', () => {
-				const eventDefinition = classDefinition.children.find( doclet => doclet.name === 'event-foo-empty-args' );
+				const eventDefinition = classDefinition.children.find( doclet => doclet.name === 'event:event-foo-empty-args' );
 
 				expect( eventDefinition ).to.not.be.undefined;
 				expect( eventDefinition.typeParameters ).to.be.undefined;
 			} );
 
 			it( 'should convert optional event parameter', () => {
-				const eventDefinition = classDefinition.children.find( doclet => doclet.name === 'event-foo-optional-args' );
+				const eventDefinition = classDefinition.children.find( doclet => doclet.name === 'event:event-foo-optional-args' );
 
 				expect( eventDefinition ).to.not.be.undefined;
 				expect( eventDefinition.typeParameters ).to.be.an( 'array' );
@@ -341,7 +331,7 @@
 			} );
 
 			it( 'should convert event parameter with name taken from @param tag', () => {
-				const eventDefinition = classDefinition.children.find( doclet => doclet.name === 'event-foo-inline-args' );
+				const eventDefinition = classDefinition.children.find( doclet => doclet.name === 'event:event-foo-inline-args' );
 
 				expect( eventDefinition ).to.not.be.undefined;
 				expect( eventDefinition.typeParameters ).to.be.an( 'array' );
@@ -355,7 +345,7 @@
 			} );
 
 			it( 'should convert event parameter without a name', () => {
-				const eventDefinition = classDefinition.children.find( doclet => doclet.name === 'event-foo-anonymous-args' );
+				const eventDefinition = classDefinition.children.find( doclet => doclet.name === 'event:event-foo-anonymous-args' );
 
 				expect( eventDefinition ).to.not.be.undefined;
 				expect( eventDefinition.typeParameters ).to.be.an( 'array' );
@@ -374,7 +364,8 @@
 			} );
 
 			it( 'should convert optional event parameter without a name', () => {
-				const eventDefinition = classDefinition.children.find( doclet => doclet.name === 'event-foo-anonymous-optional-args' );
+				const eventDefinition = classDefinition.children
+					.find( doclet => doclet.name === 'event:event-foo-anonymous-optional-args' );
 
 				expect( eventDefinition ).to.not.be.undefined;
 				expect( eventDefinition.typeParameters ).to.be.an( 'array' );
@@ -401,7 +392,7 @@
 			} );
 
 			it( 'should convert event parameter that is a reference to another type', () => {
-				const eventDefinition = classDefinition.children.find( doclet => doclet.name === 'event-foo-reference' );
+				const eventDefinition = classDefinition.children.find( doclet => doclet.name === 'event:event-foo-reference' );
 
 				expect( eventDefinition ).to.not.be.undefined;
 				expect( eventDefinition.typeParameters ).to.be.an( 'array' );
