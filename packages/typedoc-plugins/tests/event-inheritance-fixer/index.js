/**
 * @license Copyright (c) 2003-2022, CKSource Holding sp. z o.o. All rights reserved.
 * For licensing, see LICENSE.md.
 */

const { expect } = require( 'chai' );
const glob = require( 'fast-glob' );
const TypeDoc = require( 'typedoc' );

const utils = require( '../utils' );

describe( 'typedoc-plugins/event-inheritance-fixer', function() {
	this.timeout( 10 * 1000 );

	let typeDoc, conversionResult, files, events;

	const FIXTURES_PATH = utils.normalizePath( utils.ROOT_TEST_DIRECTORY, 'event-inheritance-fixer', 'fixtures' );
	const TSCONFIG_PATH = utils.normalizePath( FIXTURES_PATH, 'tsconfig.json' );
	const PLUGINS = [
		require.resolve( '@ckeditor/typedoc-plugins/lib/tag-event' ),
		require.resolve( '@ckeditor/typedoc-plugins/lib/event-inheritance-fixer' )
	];

	before( async () => {
		files = await glob( utils.normalizePath( FIXTURES_PATH, '**', '*.ts' ) );

		typeDoc = new TypeDoc.Application();
		typeDoc.options.addReader( new TypeDoc.TSConfigReader() );
		typeDoc.options.addReader( new TypeDoc.TypeDocReader() );

		typeDoc.bootstrap( {
			logLevel: 'Error',
			entryPoints: files,
			plugin: PLUGINS,
			tsconfig: TSCONFIG_PATH
		} );

		conversionResult = typeDoc.convert();

		expect( conversionResult ).to.be.an( 'object' );

		events = conversionResult
			.getReflectionsByKind( TypeDoc.ReflectionKind.All )
			.filter( child => child.kindString === 'Event' );
	} );

	// ---------------
	// CLASS HIERARCHY
	// ---------------
	//
	// ClassA
	//  ⤷ ClassB
	//     ⤷ ClassC
	// ClassD

	// ------
	// EVENTS
	// ------
	//
	// ClassA ⟶ "event:event-1-class-a"
	// ClassA ⟶ "event:event-2-class-a"
	//  ⤷ ClassB ⟶ "event:event-1-class-a" (inherited from ClassA)
	//  ⤷ ClassB ⟶ "event:event-2-class-a" (inherited from ClassA)
	//  ⤷ ClassB ⟶ "event:event-3-class-b"
	//     ⤷ ClassC ⟶ "event:event-1-class-a" (inherited from ClassA)
	//     ⤷ ClassC ⟶ "event:event-2-class-a" (overwritten in ClassC)
	//     ⤷ ClassC ⟶ "event:event-3-class-b" (inherited from ClassB)

	it( 'should find all events within the project', () => {
		expect( events ).to.lengthOf( 8 );

		// The order of found events does not matter, so just check if all of them are found.
		expect( events.find( event => event.parent.name === 'ClassA' && event.name === 'event:event-1-class-a' ) ).to.not.be.undefined;
		expect( events.find( event => event.parent.name === 'ClassA' && event.name === 'event:event-2-class-a' ) ).to.not.be.undefined;
		expect( events.find( event => event.parent.name === 'ClassB' && event.name === 'event:event-1-class-a' ) ).to.not.be.undefined;
		expect( events.find( event => event.parent.name === 'ClassB' && event.name === 'event:event-2-class-a' ) ).to.not.be.undefined;
		expect( events.find( event => event.parent.name === 'ClassB' && event.name === 'event:event-3-class-b' ) ).to.not.be.undefined;
		expect( events.find( event => event.parent.name === 'ClassC' && event.name === 'event:event-1-class-a' ) ).to.not.be.undefined;
		expect( events.find( event => event.parent.name === 'ClassC' && event.name === 'event:event-2-class-a' ) ).to.not.be.undefined;
		expect( events.find( event => event.parent.name === 'ClassC' && event.name === 'event:event-3-class-b' ) ).to.not.be.undefined;
	} );

	it( 'should create new events with own ids in the inherited classes', () => {
		const numberOfUniqueEvents = new Set( events.map( event => event.id ) ).size;
		const numberOfExpectedEvents = events.length;

		expect( numberOfUniqueEvents ).to.equal( numberOfExpectedEvents );
	} );

	it( 'should clone event comment in the inherited classes', () => {
		const baseEventClassA = events.find( event => event.parent.name === 'ClassA' && event.name === 'event:event-1-class-a' );
		const inheritedEventClassB = events.find( event => event.parent.name === 'ClassB' && event.name === 'event:event-1-class-a' );
		const inheritedEventClassC = events.find( event => event.parent.name === 'ClassC' && event.name === 'event:event-1-class-a' );

		expect( baseEventClassA.comment ).to.not.equal( inheritedEventClassB.comment );
		expect( baseEventClassA.comment ).to.not.equal( inheritedEventClassC.comment );
		expect( inheritedEventClassB.comment ).to.not.equal( inheritedEventClassC.comment );

		for ( const event of [ baseEventClassA, inheritedEventClassB, inheritedEventClassC ] ) {
			expect( event.comment ).to.have.property( 'summary' );
			expect( event.comment ).to.have.property( 'blockTags' );
			expect( event.comment ).to.have.property( 'modifierTags' );

			expect( event.comment.summary ).to.be.an( 'array' );
			expect( event.comment.summary ).to.lengthOf( 1 );
			expect( event.comment.summary[ 0 ] ).to.have.property( 'kind', 'text' );
			expect( event.comment.summary[ 0 ] ).to.have.property( 'text', 'Event 1 from class A.' );
			expect( event.comment.blockTags ).to.be.an( 'array' );
			expect( event.comment.blockTags ).to.lengthOf( 4 );
			expect( event.comment.blockTags[ 0 ] ).to.have.property( 'tag', '@eventName' );
			expect( event.comment.blockTags[ 1 ] ).to.have.property( 'tag', '@param' );
			expect( event.comment.blockTags[ 2 ] ).to.have.property( 'tag', '@param' );
			expect( event.comment.blockTags[ 3 ] ).to.have.property( 'tag', '@param' );
			expect( event.comment.modifierTags ).to.be.a( 'Set' );
			expect( event.comment.modifierTags.size ).to.equal( 0 );
		}
	} );

	it( 'should clone event source in the inherited classes but keep the original source properties', () => {
		const baseEventClassA = events.find( event => event.parent.name === 'ClassA' && event.name === 'event:event-1-class-a' );
		const inheritedEventClassB = events.find( event => event.parent.name === 'ClassB' && event.name === 'event:event-1-class-a' );
		const inheritedEventClassC = events.find( event => event.parent.name === 'ClassC' && event.name === 'event:event-1-class-a' );

		expect( baseEventClassA.sources ).to.not.equal( inheritedEventClassB.sources );
		expect( baseEventClassA.sources ).to.not.equal( inheritedEventClassC.sources );
		expect( inheritedEventClassB.sources ).to.not.equal( inheritedEventClassC.sources );

		expect( baseEventClassA.sources ).to.be.an( 'array' );
		expect( baseEventClassA.sources ).to.lengthOf( 1 );
		expect( baseEventClassA.sources[ 0 ] ).to.have.property( 'fileName' );
		expect( baseEventClassA.sources[ 0 ] ).to.have.property( 'fullFileName' );
		expect( baseEventClassA.sources[ 0 ] ).to.have.property( 'line' );
		expect( baseEventClassA.sources[ 0 ] ).to.have.property( 'character' );
		expect( baseEventClassA.sources[ 0 ] ).to.have.property( 'url' );

		const eventSource = baseEventClassA.sources[ 0 ];

		for ( const event of [ inheritedEventClassB, inheritedEventClassC ] ) {
			expect( event.sources ).to.be.an( 'array' );
			expect( event.sources ).to.lengthOf( 1 );
			expect( event.sources[ 0 ] ).to.have.property( 'fileName', eventSource.fileName );
			expect( event.sources[ 0 ] ).to.have.property( 'fullFileName', eventSource.fullFileName );
			expect( event.sources[ 0 ] ).to.have.property( 'line', eventSource.line );
			expect( event.sources[ 0 ] ).to.have.property( 'character', eventSource.character );
			expect( event.sources[ 0 ] ).to.have.property( 'url', eventSource.url );
		}
	} );

<<<<<<< HEAD
	it( 'should clone event parameters and all their properties in the inherited classes', () => {
		const baseEventClassA = events.find( event => event.parent.name === 'ClassA' && event.name === 'event:event-1-class-a' );
		const inheritedEventClassB = events.find( event => event.parent.name === 'ClassB' && event.name === 'event:event-1-class-a' );
		const inheritedEventClassC = events.find( event => event.parent.name === 'ClassC' && event.name === 'event:event-1-class-a' );
=======
	it( 'should set the `inheritedFrom` property in the inherited events', () => {
		const baseEventClassA = events.find( event => event.parent.name === 'ClassA' && event.name === 'event-1-class-a' );
		const inheritedEventClassB = events.find( event => event.parent.name === 'ClassB' && event.name === 'event-1-class-a' );
		const inheritedEventClassC = events.find( event => event.parent.name === 'ClassC' && event.name === 'event-1-class-a' );

		expect( baseEventClassA ).to.not.have.property( 'inheritedFrom' );
		expect( inheritedEventClassB ).to.have.property( 'inheritedFrom' );
		expect( inheritedEventClassC ).to.have.property( 'inheritedFrom' );

		for ( const event of [ inheritedEventClassB, inheritedEventClassC ] ) {
			expect( event.inheritedFrom ).to.have.property( 'type', 'reference' );
			expect( event.inheritedFrom ).to.have.property( 'name', 'ClassA.event-1-class-a' );
			expect( event.inheritedFrom.reflection ).to.equal( baseEventClassA );
		}
	} );

	it( 'should copy event parameters and all their properties in the inherited classes', () => {
		const baseEventClassA = events.find( event => event.parent.name === 'ClassA' && event.name === 'event-1-class-a' );
		const inheritedEventClassB = events.find( event => event.parent.name === 'ClassB' && event.name === 'event-1-class-a' );
		const inheritedEventClassC = events.find( event => event.parent.name === 'ClassC' && event.name === 'event-1-class-a' );
>>>>>>> 84697880

		expect( baseEventClassA.typeParameters ).to.not.equal( inheritedEventClassB.typeParameters );
		expect( baseEventClassA.typeParameters ).to.not.equal( inheritedEventClassC.typeParameters );
		expect( inheritedEventClassB.typeParameters ).to.not.equal( inheritedEventClassC.typeParameters );

		for ( const event of [ baseEventClassA, inheritedEventClassB, inheritedEventClassC ] ) {
			expect( event.typeParameters ).to.be.an( 'array' );
			expect( event.typeParameters ).to.lengthOf( 3 );

			expect( event.typeParameters[ 0 ] ).to.have.property( 'name', 'p1' );
			expect( event.typeParameters[ 0 ] ).to.have.property( 'comment' );
			expect( event.typeParameters[ 0 ].comment ).to.have.property( 'summary' );
			expect( event.typeParameters[ 0 ].comment.summary ).to.be.an( 'array' );
			expect( event.typeParameters[ 0 ].comment.summary[ 0 ] ).to.have.property( 'kind', 'text' );
			expect( event.typeParameters[ 0 ].comment.summary[ 0 ] ).to.have.property( 'text', 'Description for first param.' );

			expect( event.typeParameters[ 0 ] ).to.have.property( 'type' );
			expect( event.typeParameters[ 0 ].type ).to.have.property( 'element' );
			expect( event.typeParameters[ 0 ].type.element ).to.have.property( 'type', 'intrinsic' );
			expect( event.typeParameters[ 0 ].type.element ).to.have.property( 'name', 'string' );

			expect( event.typeParameters[ 1 ] ).to.have.property( 'name', 'p2' );
			expect( event.typeParameters[ 1 ] ).to.have.property( 'comment' );
			expect( event.typeParameters[ 1 ].comment ).to.have.property( 'summary' );
			expect( event.typeParameters[ 1 ].comment.summary ).to.be.an( 'array' );
			expect( event.typeParameters[ 1 ].comment.summary[ 0 ] ).to.have.property( 'kind', 'text' );
			expect( event.typeParameters[ 1 ].comment.summary[ 0 ] ).to.have.property( 'text', 'Description for second param.' );

			expect( event.typeParameters[ 1 ] ).to.have.property( 'type' );
			expect( event.typeParameters[ 1 ].type ).to.have.property( 'element' );
			expect( event.typeParameters[ 1 ].type.element ).to.have.property( 'type', 'intrinsic' );
			expect( event.typeParameters[ 1 ].type.element ).to.have.property( 'name', 'number' );

			expect( event.typeParameters[ 2 ] ).to.have.property( 'name', 'p3' );
			expect( event.typeParameters[ 2 ] ).to.have.property( 'comment' );
			expect( event.typeParameters[ 2 ].comment ).to.have.property( 'summary' );
			expect( event.typeParameters[ 2 ].comment.summary ).to.be.an( 'array' );
			expect( event.typeParameters[ 2 ].comment.summary ).to.lengthOf( 5 );

			expect( event.typeParameters[ 2 ].comment.summary[ 0 ] ).to.have.property( 'kind', 'text' );
			expect( event.typeParameters[ 2 ].comment.summary[ 0 ] ).to.have.property( 'text', 'Complex ' );

			expect( event.typeParameters[ 2 ].comment.summary[ 1 ] ).to.have.property( 'kind', 'inline-tag' );
			expect( event.typeParameters[ 2 ].comment.summary[ 1 ] ).to.have.property( 'tag', '@link' );
			expect( event.typeParameters[ 2 ].comment.summary[ 1 ] ).to.have.property( 'text',
				'module:utils/object~Object description'
			);

			expect( event.typeParameters[ 2 ].comment.summary[ 2 ] ).to.have.property( 'kind', 'text' );
			expect( event.typeParameters[ 2 ].comment.summary[ 2 ] ).to.have.property( 'text', ' for ' );

			expect( event.typeParameters[ 2 ].comment.summary[ 3 ] ).to.have.property( 'kind', 'code' );
			expect( event.typeParameters[ 2 ].comment.summary[ 3 ] ).to.have.property( 'text', '`third param`' );

			expect( event.typeParameters[ 2 ].comment.summary[ 4 ] ).to.have.property( 'kind', 'text' );
			expect( event.typeParameters[ 2 ].comment.summary[ 4 ] ).to.have.property( 'text', '.' );

			expect( event.typeParameters[ 2 ] ).to.have.property( 'type' );
			expect( event.typeParameters[ 2 ].type ).to.have.property( 'element' );
			expect( event.typeParameters[ 2 ].type.element ).to.have.property( 'type', 'intrinsic' );
			expect( event.typeParameters[ 2 ].type.element ).to.have.property( 'name', 'boolean' );
		}
	} );

	it( 'should not create a new event in derived class if derived class already contains the overwritten event', () => {
		const baseEventClassA = events.find( event => event.parent.name === 'ClassA' && event.name === 'event:event-2-class-a' );
		const overwrittenEventClassC = events.find( event => event.parent.name === 'ClassC' && event.name === 'event:event-2-class-a' );

		expect( baseEventClassA.comment ).to.have.property( 'summary' );
		expect( baseEventClassA.comment.summary ).to.be.an( 'array' );
		expect( baseEventClassA.comment.summary ).to.lengthOf( 1 );
		expect( baseEventClassA.comment.summary[ 0 ] ).to.have.property( 'kind', 'text' );
		expect( baseEventClassA.comment.summary[ 0 ] ).to.have.property( 'text', 'Event 2 from class A.' );

		expect( overwrittenEventClassC.comment ).to.have.property( 'summary' );
		expect( overwrittenEventClassC.comment.summary ).to.be.an( 'array' );
		expect( overwrittenEventClassC.comment.summary ).to.lengthOf( 1 );
		expect( overwrittenEventClassC.comment.summary[ 0 ] ).to.have.property( 'kind', 'text' );
		expect( overwrittenEventClassC.comment.summary[ 0 ] ).to.have.property( 'text', 'Overwritten event 2 from class A.' );
	} );
} );<|MERGE_RESOLUTION|>--- conflicted
+++ resolved
@@ -146,16 +146,10 @@
 		}
 	} );
 
-<<<<<<< HEAD
-	it( 'should clone event parameters and all their properties in the inherited classes', () => {
-		const baseEventClassA = events.find( event => event.parent.name === 'ClassA' && event.name === 'event:event-1-class-a' );
-		const inheritedEventClassB = events.find( event => event.parent.name === 'ClassB' && event.name === 'event:event-1-class-a' );
-		const inheritedEventClassC = events.find( event => event.parent.name === 'ClassC' && event.name === 'event:event-1-class-a' );
-=======
 	it( 'should set the `inheritedFrom` property in the inherited events', () => {
-		const baseEventClassA = events.find( event => event.parent.name === 'ClassA' && event.name === 'event-1-class-a' );
-		const inheritedEventClassB = events.find( event => event.parent.name === 'ClassB' && event.name === 'event-1-class-a' );
-		const inheritedEventClassC = events.find( event => event.parent.name === 'ClassC' && event.name === 'event-1-class-a' );
+		const baseEventClassA = events.find( event => event.parent.name === 'ClassA' && event.name === 'event:event-1-class-a' );
+		const inheritedEventClassB = events.find( event => event.parent.name === 'ClassB' && event.name === 'event:event-1-class-a' );
+		const inheritedEventClassC = events.find( event => event.parent.name === 'ClassC' && event.name === 'event:event-1-class-a' );
 
 		expect( baseEventClassA ).to.not.have.property( 'inheritedFrom' );
 		expect( inheritedEventClassB ).to.have.property( 'inheritedFrom' );
@@ -163,16 +157,15 @@
 
 		for ( const event of [ inheritedEventClassB, inheritedEventClassC ] ) {
 			expect( event.inheritedFrom ).to.have.property( 'type', 'reference' );
-			expect( event.inheritedFrom ).to.have.property( 'name', 'ClassA.event-1-class-a' );
+			expect( event.inheritedFrom ).to.have.property( 'name', 'ClassA.event:event-1-class-a' );
 			expect( event.inheritedFrom.reflection ).to.equal( baseEventClassA );
 		}
 	} );
 
 	it( 'should copy event parameters and all their properties in the inherited classes', () => {
-		const baseEventClassA = events.find( event => event.parent.name === 'ClassA' && event.name === 'event-1-class-a' );
-		const inheritedEventClassB = events.find( event => event.parent.name === 'ClassB' && event.name === 'event-1-class-a' );
-		const inheritedEventClassC = events.find( event => event.parent.name === 'ClassC' && event.name === 'event-1-class-a' );
->>>>>>> 84697880
+		const baseEventClassA = events.find( event => event.parent.name === 'ClassA' && event.name === 'event:event-1-class-a' );
+		const inheritedEventClassB = events.find( event => event.parent.name === 'ClassB' && event.name === 'event:event-1-class-a' );
+		const inheritedEventClassC = events.find( event => event.parent.name === 'ClassC' && event.name === 'event:event-1-class-a' );
 
 		expect( baseEventClassA.typeParameters ).to.not.equal( inheritedEventClassB.typeParameters );
 		expect( baseEventClassA.typeParameters ).to.not.equal( inheritedEventClassC.typeParameters );
