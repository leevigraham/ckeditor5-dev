--- conflicted
+++ resolved
@@ -67,7 +67,6 @@
 			themePath: 'path/to/theme'
 		} );
 
-<<<<<<< HEAD
 		expect( karmaConfig ).to.have.own.property( 'basePath', 'workspace' );
 		expect( karmaConfig ).to.have.own.property( 'frameworks' );
 		expect( karmaConfig ).to.have.own.property( 'files' );
@@ -76,59 +75,11 @@
 		expect( karmaConfig.webpack.files ).to.deep.equal( [ 'workspace/packages/ckeditor5-*/tests/**/*.js' ] );
 		expect( karmaConfig.webpack.sourceMap ).to.equal( false );
 		expect( karmaConfig.webpack.coverage ).to.equal( false );
+		expect( karmaConfig.webpack.themePath ).to.equal( 'path/to/theme' );
 		expect( karmaConfig ).to.have.own.property( 'webpackMiddleware' );
 		expect( karmaConfig ).to.have.own.property( 'reporters' );
 		expect( karmaConfig ).to.have.own.property( 'browsers' );
 		expect( karmaConfig ).to.have.own.property( 'singleRun', true );
-=======
-		const expectedFile = 'workspace/packages/ckeditor5-*/tests/**/*.js';
-
-		expect( karmaConfig ).to.deep.equal( {
-			basePath: 'workspace',
-			frameworks: [ 'mocha', 'chai', 'sinon' ],
-			files: [ expectedFile ],
-			exclude: [
-				path.join( '**', 'tests', '**', '_utils', '**', '*.js' ),
-				path.join( '**', 'tests', '**', 'manual', '**', '*.js' )
-			],
-			preprocessors: {
-				[ expectedFile ]: [ 'webpack' ]
-			},
-			webpack: {
-				files: [ expectedFile ],
-				sourceMap: false,
-				coverage: false,
-				themePath: 'path/to/theme'
-			},
-			webpackMiddleware: {
-				noInfo: true,
-				stats: {
-					chunks: false
-				}
-			},
-			reporters: [ 'mocha' ],
-			port: 9876,
-			colors: true,
-			logLevel: 'INFO',
-			browsers: [ 'CHROME_LOCAL' ],
-			customLaunchers: {
-				CHROME_TRAVIS_CI: {
-					base: 'Chrome',
-					flags: [ '--no-sandbox', '--disable-background-timer-throttling' ]
-				},
-				CHROME_LOCAL: {
-					base: 'Chrome',
-					flags: [ '--disable-background-timer-throttling' ]
-				},
-			},
-			singleRun: true,
-			concurrency: Infinity,
-			browserNoActivityTimeout: 0,
-			mochaReporter: {
-				showDiff: true
-			}
-		} );
->>>>>>> b0d75843
 	} );
 
 	it( 'should return karma config with current package\'s tests', () => {
