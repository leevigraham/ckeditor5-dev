--- conflicted
+++ resolved
@@ -6,79 +6,101 @@
 /* jshint browser: false, node: true, strict: true */
 'use strict';
 
+const fs = require( 'fs' );
 const path = require( 'path' );
+const glob = require( 'glob' );
+const minimatch = require( 'minimatch' );
+const tmp = require( 'tmp' );
+const karmaLogger = require( 'karma/lib/logger.js' );
 const getWebpackConfigForAutomatedTests = require( './getwebpackconfig' );
 const transformFileOptionToTestGlob = require( '../transformfileoptiontotestglob' );
 
-const reporters = [
+const AVAILABLE_REPORTERS = [
 	'mocha',
 	'dots'
 ];
 
-const coverageDir = path.join( process.cwd(), 'coverage' );
+// Glob patterns that should be ignored. It means if specified test file
+// match to these patterns, this file will be skipped.
+const IGNORE_GLOBS = [
+	// Ignore files which are saved in `manual/` directory. There are manual tests.
+	path.join( '**', 'tests', '**', 'manual', '**', '*.js' ),
+	// Ignore `_utils` directory as well because there are saved utils for tests.
+	path.join( '**', 'tests', '**', '_utils', '**', '*.js' )
+];
 
 /**
  * @param {Object} options
- * @returns {Object}
+ * @returns {Object|undefined}
  */
 module.exports = function getKarmaConfig( options ) {
+	const basePath = process.cwd();
+	const coverageDir = path.join( basePath, 'coverage' );
+	const log = karmaLogger.create( 'config' );
+
 	if ( !Array.isArray( options.files ) || options.files.length === 0 ) {
-		throw new Error( 'Karma requires files to tests. `options.files` has to be non-empty array.' );
-	}
-
-	if ( !reporters.includes( options.reporter ) ) {
-		throw new Error( `Given Mocha reporter is not supported. Available reporters: ${ reporters.join( ', ' ) }.` );
-	}
-
-<<<<<<< HEAD
-	const files = options.files.map( file => transformFileOptionToTestGlob( file ) );
-=======
+		return log.error( 'Karma requires files to tests. `options.files` has to be non-empty array.' );
+	}
+
+	if ( !AVAILABLE_REPORTERS.includes( options.reporter ) ) {
+		return log.error( 'Specified reporter is not supported. Available reporters: %s.', AVAILABLE_REPORTERS.join( ', ' ) );
+	}
+
+	const globPatterns = options.files.map( file => transformFileOptionToTestGlob( file ) );
+	const allFiles = [];
+
+	// We want to create a single entry point for Karma.
+	// Every pattern must be resolved before Karma starts work.
+	for ( const singlePattern of globPatterns ) {
+		const files = glob.sync( singlePattern );
+
+		if ( !files.length ) {
+			log.warn( 'Pattern "%s" does not match any file.', singlePattern );
+		}
+
+		allFiles.push(
+			...files.filter( file => !IGNORE_GLOBS.some( globPattern => minimatch( file, globPattern ) ) )
+		);
+	}
+
+	if ( !allFiles.length ) {
+		return log.error( 'Not found files to tests. Specified patterns are invalid.' );
+	}
+
 	const tempFile = tmp.fileSync( { postfix: '.js' } );
 
 	const filesImports = allFiles
 		.map( file => 'import "' + file + '";' )
 		.join( '\n' );
->>>>>>> c8db3a5a
-
-	const preprocessorMap = {};
-
-	for ( const file of files ) {
-		preprocessorMap[ file ] = [ 'webpack' ];
-
-		if ( options.sourceMap ) {
-			preprocessorMap[ file ].push( 'sourcemap' );
-		}
+
+	fs.writeFileSync( tempFile.name, filesImports );
+
+	log.info( 'Entry file saved in "%s".', tempFile.name );
+
+	const preprocessorMap = {
+		[ tempFile.name ]: [ 'webpack' ]
+	};
+
+	if ( options.sourceMap ) {
+		preprocessorMap[ tempFile.name ].push( 'sourcemap' );
 	}
 
 	const karmaConfig = {
 		// Base path that will be used to resolve all patterns (eg. files, exclude).
-		basePath: process.cwd(),
+		basePath,
 
 		// Frameworks to use. Available frameworks: https://npmjs.org/browse/keyword/karma-adapter
 		frameworks: [ 'mocha', 'chai', 'sinon' ],
 
 		// List of files/patterns to load in the browser.
-		files,
-
-		// List of files to exclude.
-		exclude: [
-			// Ignore all utils which aren't tests.
-			path.join( '**', 'tests', '**', '_utils', '**', '*.js' ),
-
-			// And all manual tests.
-			path.join( '**', 'tests', '**', 'manual', '**', '*.js' )
-		],
+		files: [ tempFile.name ],
 
 		// Preprocess matching files before serving them to the browser.
 		// Available preprocessors: https://npmjs.org/browse/keyword/karma-preprocessor
 		preprocessors: preprocessorMap,
 
 		webpack: getWebpackConfigForAutomatedTests( {
-<<<<<<< HEAD
-			files,
-=======
 			files: options.files,
->>>>>>> c8db3a5a
 			sourceMap: options.sourceMap,
 			coverage: options.coverage
 		} ),
@@ -131,6 +153,10 @@
 		// Shows differences in object comparison.
 		mochaReporter: {
 			showDiff: true
+		},
+
+		removeEntryFile() {
+			return tempFile.removeCallback();
 		}
 	};
 
