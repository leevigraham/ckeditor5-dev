--- conflicted
+++ resolved
@@ -5,15 +5,9 @@
   "keywords": [],
   "main": "lib/index.js",
   "dependencies": {
-<<<<<<< HEAD
     "@babel/core": "^7.9.6",
-    "@ckeditor/ckeditor5-dev-utils": "^13.0.1",
-    "@ckeditor/ckeditor5-dev-webpack-plugin": "^9.0.2",
-=======
-    "@babel/core": "^7.0.0",
     "@ckeditor/ckeditor5-dev-utils": "^20.0.0",
     "@ckeditor/ckeditor5-dev-webpack-plugin": "^20.0.0",
->>>>>>> 4f0737da
     "@ckeditor/ckeditor5-inspector": "^2.0.0",
     "babel-core": "^6.26.3",
     "babel-loader": "^8.1.0",
